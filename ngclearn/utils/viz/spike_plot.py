<<<<<<< HEAD
import matplotlib #.pyplot as plt
=======
import matplotlib
>>>>>>> 4c051612
import matplotlib.pyplot as plt
cmap = plt.cm.jet
import jax.numpy as jnp
import numpy as np

def plot_spiking_neuron(curr, mem, spike, ref, dt, thr_line=False,
                    title=False, min_mem_val=0.0, max_mem_val=1.25, 
                    spike_loc=1., spike_spr=0.05, fname=None):
    import matplotlib #.pyplot as plt
    matplotlib.use('Agg')
    import matplotlib.pyplot as plt
    cmap = plt.cm.jet
    """
    Simple plotting function for visualizing the trajectory of a single neuron
    (where its input electrical current, membrane potential value, output
    spike readings, and refractory variable states have been recorded into arrays).

    This is particularly useful for single neuronal dynamics demonstrations and
    analyses.

    Args:
        curr: the recorded electrical current (over T steps)

        mem: the recorded membrane potential (over T steps)

        spike: the recorded spike train (over T steps)

        ref: the recorded refractory state value (over T steps)

        dt: the integration time constant

        thr_line: optional vertical threshold line to plot for voltage

        title: the title of the plot

        min_mem_val: minimum value bound on membrane potential subplot (min of y-axis)

        max_mem_val: maximum value bound on membrane potential subplot (max of y-axis)

        fname: the filename to save this plot as, i.e., /path/to/name.png (Default: lif_analysis.png)
    """
    spk_ = spike + 0
    mask = 0.
    if ref != None:
        mask = np.greater_equal(ref,dt).astype(np.float32)
    spk_ = spk_ * (1.0 - mask)
    stat = np.where(spk_ > 0.)
    indx = (stat[0] * 1. - 1.).tolist()

    x_lim = curr.shape[0]
    y_curr_lim = float(np.amax(curr)) + 0.2
    fig, ax = plt.subplots(2, figsize=(8,6), sharex=True,
                        gridspec_kw = {'height_ratios': [1, 1]})
    # plot input current
    ax[0].plot(curr, c="tab:blue")
    ax[0].set_ylim([0, y_curr_lim])
    ax[0].set_xlim([0, x_lim])
    ax[0].set_ylabel("Input Current ($J_t$)")
    if title:
        ax[0].set_title(title)

    # plot membrane potential
    ax[1].plot(mem, c="tab:red")
    ax[1].vlines(x=indx, ymin=spike_loc-spike_spr, ymax=spike_loc+spike_spr,
                 colors='black', ls='--', lw=5)
    ax[1].set_ylim([min_mem_val, max_mem_val])
    ax[1].set_ylabel("Membrane Potential ($V_t$)")
    if thr_line:
        ax[1].axhline(y=thr_line, alpha=0.25, linestyle="dashed", c="black", linewidth=2)
    plt.xlabel("Time Step $t$")

    if fname is None:
        fname = "lif_plot.png"
    plt.tight_layout()
    plt.savefig(fname)
    plt.clf()<|MERGE_RESOLUTION|>--- conflicted
+++ resolved
@@ -1,8 +1,4 @@
-<<<<<<< HEAD
-import matplotlib #.pyplot as plt
-=======
 import matplotlib
->>>>>>> 4c051612
 import matplotlib.pyplot as plt
 cmap = plt.cm.jet
 import jax.numpy as jnp
