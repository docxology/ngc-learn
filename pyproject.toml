--- conflicted
+++ resolved
@@ -4,11 +4,7 @@
 
 [project]
 name = "ngclearn"
-<<<<<<< HEAD
-version = "1.2.beta2"
-=======
 version = "1.2.beta3"
->>>>>>> 23eb7ed0
 description = "Simulation software for building and analyzing arbitrary predictive coding, spiking network, and biomimetic neural systems."
 authors = [
   {name = "Alexander Ororbia", email = "ago@cs.rit.edu"},
